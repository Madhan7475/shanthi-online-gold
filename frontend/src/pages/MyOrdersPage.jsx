--- conflicted
+++ resolved
@@ -100,7 +100,6 @@
                                         </div>
                                     ))}
                                 </div>
-<<<<<<< HEAD
                                 <div className="border-t border-[#f4e0b9] pt-3 mt-3">
                                     <div className="flex flex-col sm:flex-row justify-between items-start sm:items-center mb-2">
                                         <div className="mb-2 sm:mb-0">
@@ -119,18 +118,7 @@
                                             </button>
                                         )}
                                     </div>
-=======
-                                <div className="border-t border-[#f4e0b9] pt-3 mt-3 flex flex-col sm:flex-row justify-between items-center">
-                                    <p className="text-lg font-bold text-[#c29d5f]">Total: ₹{order.total.toLocaleString()}</p>
-                                    {/* {order.status === 'Pending' && (
-                                        <button
-                                            onClick={e => handleCancelOrder(e, order._id)}
-                                            className="mt-4 sm:mt-0 w-full sm:w-auto bg-red-100 text-red-700 px-4 py-2 rounded-md hover:bg-red-200 transition text-sm font-semibold"
-                                        >
-                                            Cancel Order
-                                        </button>
-                                    )} */}
->>>>>>> 30f76386
+
                                 </div>
                             </div>
                         </Link>
