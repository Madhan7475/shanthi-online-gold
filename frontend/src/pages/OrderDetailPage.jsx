--- conflicted
+++ resolved
@@ -176,193 +176,6 @@
     );
   }
 
-<<<<<<< HEAD
-        <div className="max-w-4xl mx-auto p-4 sm:p-6 bg-[#fffdf6]">
-            <Link to="/my-orders" className="text-sm text-[#9e886e] underline mb-4 inline-block hover:text-[#b19874]">
-                ← Back to My Orders
-            </Link>
-            <h1 className="text-2xl sm:text-3xl font-bold mb-6 text-[#d4af37]">Order Details</h1>
-
-            <div className="bg-white p-6 rounded-xl border border-[#f4e0b9] shadow-md">
-                {/* Header */}
-                <div className="flex flex-col sm:flex-row justify-between items-start sm:items-center border-b border-[#f4e0b9] pb-4 mb-4">
-                    <div>
-                        <p className="text-sm text-gray-500">Order placed on</p>
-                        {/* ✅ FIX: Changed to toLocaleString() to include time */}
-                        <p className="font-semibold text-gray-800">{new Date(order.date).toLocaleString()}</p>
-                    </div>
-                    <div>
-                        <p className="text-sm text-gray-500">Order ID</p>
-                        <p className="font-semibold text-gray-800 font-mono">{order._id}</p>
-                    </div>
-                    <div className={`text-sm font-bold px-3 py-1 rounded-full mt-2 sm:mt-0 ${getStatusColor(order.status)}`}>
-                        {order.status}
-                    </div>
-                </div>
-
-                {/* Address and Payment */}
-                <div className="grid grid-cols-1 md:grid-cols-2 gap-6 mb-4">
-                    <div>
-                        <h3 className="font-semibold text-[#3e2f1c] mb-2">Shipping Address</h3>
-                        <p className="text-sm text-gray-600">{order.customerName}</p>
-                        <p className="text-sm text-gray-600 whitespace-pre-wrap">{order.deliveryAddress}</p>
-                    </div>
-                    <div>
-                        <h3 className="font-semibold text-[#3e2f1c] mb-2">Payment Information</h3>
-                        <div className="space-y-1">
-                            <p className="text-sm text-gray-600">
-                                <span className="font-medium">Method:</span>{" "}
-                                <span className="capitalize">
-                                    {order.paymentMethod === 'phonepe' ? 'PhonePe' : order.paymentMethod.replace('cod', 'Cash on Delivery')}
-                                </span>
-                            </p>
-                            {order.transactionId && (
-                                <p className="text-sm text-gray-600">
-                                    <span className="font-medium">Transaction ID:</span>{" "}
-                                    <span className="font-mono text-xs">{order.transactionId}</span>
-                                </p>
-                            )}
-                            {order.paymentStatus && (
-                                <p className="text-sm text-gray-600">
-                                    <span className="font-medium">Payment Status:</span>{" "}
-                                    <span className={`font-semibold ${order.paymentStatus === 'paid' ? 'text-green-600' : 'text-yellow-600'}`}>
-                                        {order.paymentStatus === 'paid' ? 'Paid' : 'Pending'}
-                                    </span>
-                                </p>
-                            )}
-                        </div>
-                    </div>
-                </div>
-
-                {/* Items List */}
-                <div className="border-t border-[#f4e0b9] pt-4">
-                    <h3 className="font-semibold text-[#3e2f1c] mb-2">Order Summary</h3>
-                    {order.items.map(item => (
-                        <div key={item._id} className="flex items-center gap-4 py-3 text-sm border-b border-gray-100 last:border-b-0">
-                            <img src={`${import.meta.env.VITE_API_BASE_URL}/uploads/${item.images[0]}`} alt={item.title} className="w-16 h-16 object-contain rounded border border-[#f4e0b9]" />
-                            <div className="flex-grow">
-                                <p className="font-semibold text-[#3e2f1c]">{item.title}</p>
-                                <p className="text-gray-500">Qty: {item.quantity}</p>
-                            </div>
-                            <p className="font-semibold">₹{(item.price * item.quantity).toLocaleString()}</p>
-                        </div>
-                    ))}
-                    <div className="text-right mt-4">
-                        <p className="text-lg font-bold text-[#c29d5f]">Total: ₹{order.total.toLocaleString()}</p>
-                    </div>
-                </div>
-=======
-  return (
-    <div className="max-w-4xl mx-auto p-4 sm:p-6 bg-[#fffdf6]">
-      <Link
-        to="/my-orders"
-        className="text-sm text-[#9e886e] underline mb-4 inline-block hover:text-[#b19874]"
-      >
-        ← Back to My Orders
-      </Link>
-      <h1 className="text-2xl sm:text-3xl font-bold mb-6 text-[#d4af37]">
-        Order Details
-      </h1>
-
-      <div className="bg-white p-6 rounded-xl border border-[#f4e0b9] shadow-md">
-        {/* Header */}
-        <div className="flex flex-col sm:flex-row justify-between items-start sm:items-center border-b border-[#f4e0b9] pb-4 mb-4">
-          <div>
-            <p className="text-sm text-gray-500">Order placed on</p>
-            {/* ✅ FIX: Changed to toLocaleString() to include time */}
-            <p className="font-semibold text-gray-800">
-              {new Date(order.date).toLocaleString()}
-            </p>
-          </div>
-          <div>
-            <p className="text-sm text-gray-500">Order ID</p>
-            <p className="font-semibold text-gray-800 font-mono">{order._id}</p>
-            {order.transactionId && (
-              <>
-                <p className="text-sm text-gray-500 mt-2">Transaction ID</p>
-                <p className="font-semibold text-gray-800 font-mono text-sm">{order.transactionId}</p>
-              </>
-            )}
-          </div>
-          <div
-            className={`text-sm font-bold px-3 py-1 rounded-full mt-2 sm:mt-0 ${getStatusColor(
-              order.status
-            )}`}
-          >
-            {order.status}
-          </div>
-        </div>
-
-        {/* Address and Payment */}
-        <div className="grid grid-cols-1 md:grid-cols-2 gap-6 mb-4">
-          <div>
-            <h3 className="font-semibold text-[#3e2f1c] mb-2">
-              Shipping Address
-            </h3>
-            <p className="text-sm text-gray-600">{order.customerName}</p>
-            <p className="text-sm text-gray-600 whitespace-pre-wrap">
-              {order.deliveryAddress}
-            </p>
-          </div>
-          <div>
-            <h3 className="font-semibold text-[#3e2f1c] mb-2">
-              Payment Method
-            </h3>
-            <p className="text-sm text-gray-600 capitalize">
-              {order.paymentMethod.replace("cod", "Cash on Delivery")}
-            </p>
-            
-            {/* Payment Status for PhonePe orders */}
-            {order.paymentMethod === 'phonepe' && (
-              <div className="mt-3">
-                <h4 className="font-semibold text-[#3e2f1c] text-sm mb-1">
-                  Payment Status
-                </h4>
-                {paymentStatusLoading ? (
-                  <div className="flex items-center gap-2">
-                    <div className="animate-spin rounded-full h-4 w-4 border-b-2 border-[#d4af37]"></div>
-                    <span className="text-sm text-gray-600">Checking payment status...</span>
-                    {retryCount > 0 && (
-                      <span className="text-xs text-gray-500">
-                        (Attempt {retryCount}/3)
-                      </span>
-                    )}
-                  </div>
-                ) : paymentStatus ? (
-                  <div className="flex items-center gap-2">
-                    <span
-                      className={`text-xs font-medium px-2 py-1 rounded-full ${
-                        paymentStatus.state === 'COMPLETED'
-                          ? 'bg-green-100 text-green-800'
-                          : paymentStatus.state === 'FAILED'
-                          ? 'bg-red-100 text-red-800'
-                          : paymentStatus.state === 'PENDING'
-                          ? 'bg-yellow-100 text-yellow-800'
-                          : 'bg-gray-100 text-gray-800'
-                      }`}
-                    >
-                      {paymentStatus.mappedStatus?.userFriendly || paymentStatus.state}
-                    </span>
-                    {paymentStatus.state === 'PENDING' && retryIntervalRef.current && (
-                      <span className="text-xs text-gray-500">
-                        Checking every 30s...
-                      </span>
-                    )}
-                    <button
-                      onClick={manualCheckPaymentStatus}
-                      disabled={paymentStatusLoading}
-                      className="text-xs text-[#d4af37] hover:text-[#b8941f] underline disabled:opacity-50"
-                    >
-                      Refresh Status
-                    </button>
-                  </div>
-                ) : (
-                  <span className="text-sm text-gray-600">Payment status not available</span>
-                )}
-              </div>
-            )}
-          </div>
-        </div>
 
         {/* Items List */}
         <div className="border-t border-[#f4e0b9] pt-4">
@@ -385,8 +198,7 @@
               </div>
               <p className="font-semibold">
                 ₹{(item.price * item.quantity).toLocaleString()}
-              </p>
->>>>>>> 30f76386
+                
             </div>
           ))}
           <div className="text-right mt-4">
