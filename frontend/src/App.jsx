--- conflicted
+++ resolved
@@ -1,6 +1,6 @@
 // src/App.jsx
 import React, { useEffect } from "react";
-import { Routes, Route } from "react-router-dom"; // ✅ removed BrowserRouter
+import { Routes, Route } from "react-router-dom";
 
 import { setupAuthListener } from "./utils/setupAuthListener";
 
@@ -17,9 +17,8 @@
 import AdminAuth from "./pages/AdminAuth";
 import AdminProfiles from "./pages/AdminProfiles";
 import AdminAnalytics from "./pages/AdminAnalytics";
-import Invoice from "./pages/Invoice"; // ✅ this path matches your file
-
-
+import Invoice from "./pages/Invoice"; // ✅ Keep this
+import AdminPanel from "./pages/Panel"; // ✅ was only in your branch
 
 // Admin Features
 import ProductUpload from "./components/Admin/products/ProductUpload";
@@ -43,11 +42,8 @@
 // Product
 import ProductDetail from "./pages/ProductDetail";
 
-<<<<<<< HEAD
-// Debug Utility
+// Debug Utility (✅ from your branch)
 import DebugFirebaseToken from "./utils/DebugFirebaseToken";
-=======
->>>>>>> 06064077
 
 const App = () => {
   useEffect(() => {
@@ -77,7 +73,6 @@
         <Route path="/category/wedding" element={<WeddingPage />} />
         <Route path="/category/special-collection" element={<SpecialCollectionPage />} />
 
-<<<<<<< HEAD
         {/* 🔐 Admin Routes */}
         <Route path="/admin/login" element={<AdminLogin />} />
         <Route path="/admin/panel" element={<AdminPanel />} />
@@ -88,36 +83,13 @@
         <Route path="/admin/products/list" element={<ProductList />} />
         <Route path="/admin/products/edit/:id" element={<ProductEdit />} />
         <Route path="/admin/orders" element={<OrderManagement />} />
+        <Route path="/admin/dashboard" element={<AdminDashboard />} />
+        <Route path="/admin/invoices" element={<Invoice />} />
 
         {/* 🛒 Product Detail */}
         <Route path="/product/:id" element={<ProductDetail />} />
       </Routes>
     </>
-=======
-            {/* 🔐 Admin Routes */}
-            <Route path="/admin/login" element={<AdminLogin />} />
-            <Route path="/admin/auth" element={<AdminAuth />} />
-            <Route path="/admin/analytics" element={<AdminAnalytics />} />
-            <Route path="/admin/profiles" element={<AdminProfiles />} />
-            <Route path="/admin/products" element={<ProductUpload />} />
-            <Route path="/admin/products/list" element={<ProductList />} />
-            <Route path="/admin/products/edit/:id" element={<ProductEdit />} />
-            <Route path="/admin/orders" element={<OrderManagement />} />
-            <Route path="/admin/dashboard" element={<AdminDashboard/>} />
-            <Route path="/admin/invoices" element={<Invoice />} />
-
-
-
-            {/* 🛒 Product Detail */}
-            <Route path="/product/:id" element={<ProductDetail />} />
-
-
-
-          </Routes>
-        </BrowserRouter>
-      </CartProvider>
-    </React.StrictMode>
->>>>>>> 06064077
   );
 };
 
