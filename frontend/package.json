--- conflicted
+++ resolved
@@ -11,12 +11,8 @@
   },
   "dependencies": {
     "axios": "^1.10.0",
-<<<<<<< HEAD
     "firebase": "^11.10.0",
-=======
-    "firebase": "^11.9.1",
     "framer-motion": "^12.23.0",
->>>>>>> 06064077
     "lucide-react": "^0.516.0",
     "react": "^19.1.0",
     "react-dom": "^19.1.0",
